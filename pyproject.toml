--- conflicted
+++ resolved
@@ -85,11 +85,7 @@
 #Azure
 azure-storage-blob = "^12.19.0"
 azure-identity = "^1.17.1"
-<<<<<<< HEAD
-json-repair = "^0.25.3"
-=======
 json-repair = "^0.26.0"
->>>>>>> 50454bad
 
 [tool.poetry.group.dev.dependencies]
 coverage = "^7.6.0"
